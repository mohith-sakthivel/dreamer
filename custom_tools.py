--- conflicted
+++ resolved
@@ -202,10 +202,7 @@
         out.write(image)
     out.release()
 
-<<<<<<< HEAD
-=======
-
->>>>>>> fdd735d9
+
 class IntervalCheck():
     def __init__(self, interval=None):
         self._interval = interval
@@ -215,9 +212,4 @@
         if self._interval is not None and  (curr_counter // self._interval) > self._last:
             self._last = curr_counter // self._interval
             return True
-<<<<<<< HEAD
-        return False
-=======
-        return False
-  
->>>>>>> fdd735d9
+        return False